--- conflicted
+++ resolved
@@ -1,7 +1,7 @@
-# -*- coding: utf-8 -*-
 import os
 import re
 import sys
+
 from collections import defaultdict
 
 
@@ -12,10 +12,10 @@
     :return:
     """
     dangerous_grants = defaultdict(list)
-    for _grant in acl.grants:
-        grantee = _grant['Grantee']
+    for grant in acl.grants:
+        grantee = grant['Grantee']
         if grantee['Type'] == 'Group' and grantee['URI'] in groups_to_check:
-            dangerous_grants[grantee['URI']].append(_grant['Permission'])
+            dangerous_grants[grantee['URI']].append(grant['Permission'])
     public_indicator = True if dangerous_grants else False
     return public_indicator, dangerous_grants
 
@@ -69,16 +69,8 @@
         "http://{}/{}".format(domain, bucket_name)
     ]
     for url in urls_to_scan:
-<<<<<<< HEAD
-        try:
-            content = requests.get(url).text
-        except requests.exceptions.SSLError:
-            continue
-        if not re.search('Access Denied', content):
-=======
         content = requests.get(url).text
         if not re.search("Access Denied", content):
->>>>>>> b9c6a91b
             access_urls.append(url)
     return access_urls
 
@@ -168,7 +160,7 @@
             print("The Secret Access Key you provided is incorrect")
             print("Please, make sure you give me the right credentials")
         elif "AccessDenied" in msg:
-            print('''Access Denied
+            print("""Access Denied
 I need permission to access S3
 Check if the IAM user at least has AmazonS3ReadOnlyAccess policy attached
 
@@ -177,9 +169,9 @@
 2. Click "Users" on the left hand side menu
 3. Click the user, whose credentials you give me
 4. Here it is
-''')
+""")
         else:
-            print('''{}
+            print("""{}
 Check your credentials in ~/.aws/credentials file
 
 The user also has to have programmatic access enabled
@@ -187,4 +179,4 @@
 1. Click the user
 2. Go to "Security Credentials" tab
 3. Click "Create Access key"
-4. Use these credentials'''.format(msg))+4. Use these credentials""".format(msg))